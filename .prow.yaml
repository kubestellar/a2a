presubmits:
  - name: pull-kubestellar-a2a-verify
    always_run: true
    decorate: true
    clone_uri: 'https://github.com/kubestellar/a2a'
    spec:
      containers:
        - image: python:3.11
          command:
            - /bin/bash
            - -c
            - |
              # Install uv package manager
              curl -LsSf https://astral.sh/uv/install.sh | sh
              export PATH="/root/.local/bin:$PATH"
              
              # Install dependencies
              uv sync --dev
              
              # Run tests with pytest and coverage
              uv run pytest tests/ -v --cov=src/ --cov-report=xml --cov-report=term
          resources:
            requests:
              memory: 2Gi
              cpu: 1

  - name: pull-kubestellar-a2a-verify-py312
    always_run: true
    decorate: true
    clone_uri: 'https://github.com/kubestellar/a2a'
    spec:
      containers:
<<<<<<< HEAD
      - image: python:3.12
          command:
            - /bin/bash
            - -c
            - |
=======
>>>>>>> db19f220
              # Install uv package manager
              curl -LsSf https://astral.sh/uv/install.sh | sh
              export PATH="/root/.local/bin:$PATH"
              
              # Install dependencies
              uv sync --dev
              
              # Run tests with pytest and coverage
              uv run pytest tests/ -v --cov=src/ --cov-report=xml --cov-report=term
          resources:
            requests:
              memory: 2Gi
              cpu: 1

  - name: pull-kubestellar-a2a-lint
    always_run: true
    decorate: true
    clone_uri: 'https://github.com/kubestellar/a2a'
    spec:
      containers:
        - image: python:3.11
          command:
            - /bin/bash
            - -c
            - |
              # Install uv package manager
              curl -LsSf https://astral.sh/uv/install.sh | sh
              export PATH="/root/.local/bin:$PATH"
              
              # Install dependencies
              uv sync --dev
              
              # Lint with ruff
              echo "Running ruff..."
              uv run ruff check src/ tests/ --fix
              
              # Check formatting with black
              echo "Checking formatting with black..."
              uv run black src/ tests/ --check --diff

              # Check import sorting with isort
              echo "Checking import sorting with isort..."
              uv run isort --check-only src/ tests/
              
              # Type check with mypy (non-blocking)
              echo "Type checking with mypy..."
              uv run mypy src/ --ignore-missing-imports || echo "Type checking issues found (non-blocking)"
          resources:
            requests:
              memory: 1Gi
              cpu: 500m<|MERGE_RESOLUTION|>--- conflicted
+++ resolved
@@ -30,14 +30,12 @@
     clone_uri: 'https://github.com/kubestellar/a2a'
     spec:
       containers:
-<<<<<<< HEAD
       - image: python:3.12
           command:
             - /bin/bash
             - -c
             - |
-=======
->>>>>>> db19f220
+
               # Install uv package manager
               curl -LsSf https://astral.sh/uv/install.sh | sh
               export PATH="/root/.local/bin:$PATH"
