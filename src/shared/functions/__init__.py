--- conflicted
+++ resolved
@@ -28,12 +28,10 @@
     function_registry.register(MultiClusterLogsFunction())
     function_registry.register(DeployToFunction())
 
-<<<<<<< HEAD
     # Register Helm functions
     function_registry.register(HelmRepoFunction())
     function_registry.register(HelmListFunction())
 
-=======
     function_registry.register(EditResourceFunction())
     function_registry.register(DescribeResourceFunction())
 
@@ -42,7 +40,6 @@
     # Register Helm deployment function
     function_registry.register(HelmDeployFunction())
     
->>>>>>> 418c290e
     # Register cluster labels helper function
     function_registry.register(GetClusterLabelsFunction())
 
