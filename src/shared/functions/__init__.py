"""Function implementations."""

from src.shared.base_functions import function_registry
from src.shared.functions.binding_policy_management import BindingPolicyManagement
from src.shared.functions.deploy_to import DeployToFunction
from src.shared.functions.describe_resource import DescribeResourceFunction
from src.shared.functions.edit_resource import EditResourceFunction
from src.shared.functions.get_cluster_labels import GetClusterLabelsFunction
from src.shared.functions.gvrc_discovery import GVRCDiscoveryFunction
from src.shared.functions.helm_deploy import HelmDeployFunction
from src.shared.functions.kubeconfig import KubeconfigFunction
from src.shared.functions.kubestellar_management import KubeStellarManagementFunction
from src.shared.functions.multicluster_create import MultiClusterCreateFunction
from src.shared.functions.multicluster_logs import MultiClusterLogsFunction
from src.shared.functions.namespace_utils import NamespaceUtilsFunction


def initialize_functions():
    """Initialize and register all available functions."""
    # Register kubeconfig function
    function_registry.register(KubeconfigFunction())

    # Register enhanced KubeStellar management function
    function_registry.register(KubeStellarManagementFunction())

    # Register KubeStellar multi-cluster functions
    function_registry.register(MultiClusterCreateFunction())
    function_registry.register(MultiClusterLogsFunction())
    function_registry.register(DeployToFunction())
<<<<<<< HEAD
    function_registry.register(EditResourceFunction())
    function_registry.register(DescribeResourceFunction())

=======
    function_registry.register(BindingPolicyManagement())
>>>>>>> 89366107
    # Register Helm deployment function
    function_registry.register(HelmDeployFunction())
    
    # Register cluster labels helper function
    function_registry.register(GetClusterLabelsFunction())

    # Register GVRC and namespace utilities
    function_registry.register(GVRCDiscoveryFunction())
    function_registry.register(NamespaceUtilsFunction())

    # Add more function registrations here as they are created<|MERGE_RESOLUTION|>--- conflicted
+++ resolved
@@ -27,13 +27,12 @@
     function_registry.register(MultiClusterCreateFunction())
     function_registry.register(MultiClusterLogsFunction())
     function_registry.register(DeployToFunction())
-<<<<<<< HEAD
+
     function_registry.register(EditResourceFunction())
     function_registry.register(DescribeResourceFunction())
 
-=======
     function_registry.register(BindingPolicyManagement())
->>>>>>> 89366107
+
     # Register Helm deployment function
     function_registry.register(HelmDeployFunction())
     
