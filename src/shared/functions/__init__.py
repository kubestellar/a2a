"""Function implementations."""

from ..base_functions import function_registry
from .deploy_to import DeployToFunction
<<<<<<< HEAD
from .gvrc_discovery import GVRCDiscoveryFunction
from .kubeconfig import KubeconfigFunction
from .multicluster_create import MultiClusterCreateFunction
from .multicluster_logs import MultiClusterLogsFunction
from .namespace_utils import NamespaceUtilsFunction
=======
from .kubeconfig import KubeconfigFunction
from .multicluster_create import MultiClusterCreateFunction
from .multicluster_logs import MultiClusterLogsFunction
>>>>>>> 2a542c00


def initialize_functions():
    """Initialize and register all available functions."""
    # Register kubeconfig function
    function_registry.register(KubeconfigFunction())
<<<<<<< HEAD

=======
    
>>>>>>> 2a542c00
    # Register KubeStellar multi-cluster functions
    function_registry.register(MultiClusterCreateFunction())
    function_registry.register(MultiClusterLogsFunction())
    function_registry.register(DeployToFunction())
<<<<<<< HEAD

    # Register GVRC and namespace utilities
    function_registry.register(GVRCDiscoveryFunction())
    function_registry.register(NamespaceUtilsFunction())

=======
    
>>>>>>> 2a542c00
    # Add more function registrations here as they are created<|MERGE_RESOLUTION|>--- conflicted
+++ resolved
@@ -2,39 +2,25 @@
 
 from ..base_functions import function_registry
 from .deploy_to import DeployToFunction
-<<<<<<< HEAD
 from .gvrc_discovery import GVRCDiscoveryFunction
 from .kubeconfig import KubeconfigFunction
 from .multicluster_create import MultiClusterCreateFunction
 from .multicluster_logs import MultiClusterLogsFunction
 from .namespace_utils import NamespaceUtilsFunction
-=======
-from .kubeconfig import KubeconfigFunction
-from .multicluster_create import MultiClusterCreateFunction
-from .multicluster_logs import MultiClusterLogsFunction
->>>>>>> 2a542c00
 
 
 def initialize_functions():
     """Initialize and register all available functions."""
     # Register kubeconfig function
     function_registry.register(KubeconfigFunction())
-<<<<<<< HEAD
-
-=======
     
->>>>>>> 2a542c00
     # Register KubeStellar multi-cluster functions
     function_registry.register(MultiClusterCreateFunction())
     function_registry.register(MultiClusterLogsFunction())
     function_registry.register(DeployToFunction())
-<<<<<<< HEAD
-
+    
     # Register GVRC and namespace utilities
     function_registry.register(GVRCDiscoveryFunction())
     function_registry.register(NamespaceUtilsFunction())
-
-=======
     
->>>>>>> 2a542c00
     # Add more function registrations here as they are created